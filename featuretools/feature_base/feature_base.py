from builtins import zip

from featuretools import Relationship, Timedelta, primitives
from featuretools.entityset.relationship import RelationshipPath
from featuretools.primitives.base import (
    AggregationPrimitive,
    PrimitiveBase,
    TransformPrimitive
)
from featuretools.primitives.utils import serialize_primitive
from featuretools.utils.wrangle import (
    _check_time_against_column,
    _check_timedelta
)
from featuretools.variable_types import (
    Categorical,
    Datetime,
    DatetimeTimeIndex,
    Discrete,
    Id,
    Numeric,
    NumericTimeIndex,
    Variable
)


class FeatureBase(object):
    def __init__(self, entity, base_features, relationship_path, primitive, name=None):
        """Base class for all features

        Args:
            entity (Entity): entity this feature is being calculated for
            base_features (list[FeatureBase]): list of base features for primitive
            relationship_path (RelationshipPath): path from this entity to the
                entity of the base features.
            primitive (:class:`.PrimitiveBase`): primitive to calculate. if not initialized when passed, gets initialized with no arguments
        """
        assert all(isinstance(f, FeatureBase) for f in base_features), \
            "All base features must be features"

        self.entity_id = entity.id
        self.entityset = entity.entityset.metadata

        self.base_features = base_features

        # initialize if not already initialized
        if not isinstance(primitive, PrimitiveBase):
            primitive = primitive()
        self.primitive = primitive

        self.relationship_path = relationship_path

        self._name = name

        assert self._check_input_types(), ("Provided inputs don't match input "
                                           "type requirements")

    @classmethod
    def from_dictionary(cls, arguments, entityset, dependencies, primitives_deserializer):
        raise NotImplementedError("Must define from_dictionary on FeatureBase subclass")

    def rename(self, name):
        """Rename Feature, returns copy"""
        feature_copy = self.copy()
        feature_copy._name = name
        return feature_copy

    def copy(self):
        raise NotImplementedError("Must define copy on FeatureBase subclass")

    def get_name(self):
        if not self._name:
            self._name = self.generate_name()
        return self._name

    def get_feature_names(self):
        n = self.number_output_features
        if n == 1:
            names = [self.get_name()]
        else:
            names = [self.get_name() + "__{}".format(i) for i in range(n)]
        return names

    def get_function(self):
        return self.primitive.get_function()

    def get_dependencies(self, deep=False, ignored=None, copy=True):
        """Returns features that are used to calculate this feature

        ..note::

            If you only want the features that make up the input to the feature
            function use the base_features attribute instead.


        """
        deps = []

        for d in self.base_features[:]:
            deps += [d]

        if hasattr(self, "where") and self.where:
            deps += [self.where]

        if ignored is None:
            ignored = set([])
        deps = [d for d in deps if d.unique_name() not in ignored]

        if deep:
            for dep in deps[:]:  # copy so we don't modify list we iterate over
                deep_deps = dep.get_dependencies(deep, ignored)
                deps += deep_deps

        return deps

    def get_depth(self, stop_at=None):
        """Returns depth of feature"""
        max_depth = 0
        stop_at_set = set()
        if stop_at is not None:
            stop_at_set = set([i.unique_name() for i in stop_at])
            if self.unique_name() in stop_at_set:
                return 0
        for dep in self.get_dependencies(deep=True, ignored=stop_at_set):
            max_depth = max(dep.get_depth(stop_at=stop_at),
                            max_depth)
        return max_depth + 1

    def _check_input_types(self):
        if len(self.base_features) == 0:
            return True

        input_types = self.primitive.input_types
        if input_types is not None:
            if type(input_types[0]) != list:
                input_types = [input_types]

            for t in input_types:
                zipped = list(zip(t, self.base_features))
                if all([issubclass(f.variable_type, v) for v, f in zipped]):
                    return True
        else:
            return True

        return False

    @property
    def entity(self):
        """Entity this feature belongs too"""
        return self.entityset[self.entity_id]

    @property
    def number_output_features(self):
        return self.primitive.number_output_features

    def __repr__(self):
        ret = "<Feature: %s>" % (self.get_name())

        # encode for python 2
        if type(ret) != str:
            ret = ret.encode("utf-8")

        return ret

    def hash(self):
        return hash(self.get_name() + self.entity.id)

    def __hash__(self):
        # logger.warning("To hash a feature, use feature.hash()")
        return self.hash()

    @property
    def variable_type(self):
        feature = self
        variable_type = self.primitive.return_type

        while variable_type is None:
            # get variable_type of first base feature
            base_feature = feature.base_features[0]
            variable_type = base_feature.variable_type

            # only the original time index should exist
            # so make this feature's return type just a Datetime
            if variable_type == DatetimeTimeIndex:
                variable_type = Datetime
            elif variable_type == NumericTimeIndex:
                variable_type = Numeric

            # direct features should keep the Id return type, but all other features should get
            # converted to Categorical
            if not isinstance(feature, DirectFeature) and variable_type == Id:
                variable_type = Categorical

            feature = base_feature

        return variable_type

    @property
    def default_value(self):
        return self.primitive.default_value

    def get_arguments(self):
        raise NotImplementedError("Must define get_arguments on FeatureBase subclass")

    def to_dictionary(self):
        return {
            'type': type(self).__name__,
            'dependencies': [dep.unique_name() for dep in self.get_dependencies()],
            'arguments': self.get_arguments(),
        }

    def _handle_binary_comparision(self, other, Primitive, PrimitiveScalar):
        if isinstance(other, FeatureBase):
            return Feature([self, other], primitive=Primitive)

        return Feature([self], primitive=PrimitiveScalar(other))

    def __eq__(self, other):
        """Compares to other by equality"""
        return self._handle_binary_comparision(other, primitives.Equal, primitives.EqualScalar)

    def __ne__(self, other):
        """Compares to other by non-equality"""
        return self._handle_binary_comparision(other, primitives.NotEqual, primitives.NotEqualScalar)

    def __gt__(self, other):
        """Compares if greater than other"""
        return self._handle_binary_comparision(other, primitives.GreaterThan, primitives.GreaterThanScalar)

    def __ge__(self, other):
        """Compares if greater than or equal to other"""
        return self._handle_binary_comparision(other, primitives.GreaterThanEqualTo, primitives.GreaterThanEqualToScalar)

    def __lt__(self, other):
        """Compares if less than other"""
        return self._handle_binary_comparision(other, primitives.LessThan, primitives.LessThanScalar)

    def __le__(self, other):
        """Compares if less than or equal to other"""
        return self._handle_binary_comparision(other, primitives.LessThanEqualTo, primitives.LessThanEqualToScalar)

    def __add__(self, other):
        """Add other"""
        return self._handle_binary_comparision(other, primitives.AddNumeric, primitives.AddNumericScalar)

    def __radd__(self, other):
        return self.__add__(other)

    def __sub__(self, other):
        """Subtract other"""
        return self._handle_binary_comparision(other, primitives.SubtractNumeric, primitives.SubtractNumericScalar)

    def __rsub__(self, other):
        return Feature([self], primitive=primitives.ScalarSubtractNumericFeature(other))

    def __div__(self, other):
        """Divide by other"""
        return self._handle_binary_comparision(other, primitives.DivideNumeric, primitives.DivideNumericScalar)

    def __truediv__(self, other):
        return self.__div__(other)

    def __rtruediv__(self, other):
        return self.__rdiv__(other)

    def __rdiv__(self, other):
        return Feature([self], primitive=primitives.DivideByFeature(other))

    def __mul__(self, other):
        """Multiply by other"""
        return self._handle_binary_comparision(other, primitives.MultiplyNumeric, primitives.MultiplyNumericScalar)

    def __rmul__(self, other):
        return self.__mul__(other)

    def __mod__(self, other):
        """Take modulus of other"""
        return self._handle_binary_comparision(other, primitives.ModuloNumeric, primitives.ModuloNumericScalar)

    def __rmod__(self, other):
        return Feature([self], primitive=primitives.ModuloByFeature(other))

    def __and__(self, other):
        return self.AND(other)

    def __rand__(self, other):
        return Feature([other, self], primitive=primitives.And)

    def __or__(self, other):
        return self.OR(other)

    def __ror__(self, other):
        return Feature([other, self], primitive=primitives.Or)

    def __not__(self, other):
        return self.NOT(other)

    def __abs__(self):
        return Feature([self], primitive=primitives.Absolute)

    def __neg__(self):
        return Feature([self], primitive=primitives.Negate)

    def AND(self, other_feature):
        """Logical AND with other_feature"""
        return Feature([self, other_feature], primitive=primitives.And)

    def OR(self, other_feature):
        """Logical OR with other_feature"""
        return Feature([self, other_feature], primitive=primitives.Or)

    def NOT(self):
        """Creates inverse of feature"""
        return Feature([self], primitive=primitives.Not)

    def isin(self, list_of_output):
        return Feature([self], primitive=primitives.IsIn(list_of_outputs=list_of_output))

    def is_null(self):
        """Compares feature to null by equality"""
        return Feature([self], primitive=primitives.IsNull)

    def __invert__(self):
        return self.NOT()

    def unique_name(self):
        return u"%s: %s" % (self.entity_id, self.get_name())

    def relationship_path_name(self):
        return self.relationship_path.name


class IdentityFeature(FeatureBase):
    """Feature for entity that is equivalent to underlying variable"""

    def __init__(self, variable, name=None):
        entity_id = variable.entity_id
        self.variable = variable.entityset.metadata[entity_id][variable.id]
        self.return_type = type(variable)
        super(IdentityFeature, self).__init__(entity=variable.entity,
                                              base_features=[],
<<<<<<< HEAD
                                              relationship_path=RelationshipPath([]),
                                              primitive=PrimitiveBase)
=======
                                              relationship_path=[],
                                              primitive=PrimitiveBase,
                                              name=name)
>>>>>>> 8f073961

    @classmethod
    def from_dictionary(cls, arguments, entityset, dependencies, primitives_deserializer):
        entity_id = arguments['entity_id']
        variable_id = arguments['variable_id']
        variable = entityset[entity_id][variable_id]
        return cls(variable=variable, name=arguments['name'])

    def copy(self):
        """Return copy of feature"""
        return IdentityFeature(self.variable)

    def generate_name(self):
        return self.variable.name

    def get_depth(self, stop_at=None):
        return 0

    def get_arguments(self):
        return {
            'name': self._name,
            'variable_id': self.variable.id,
            'entity_id': self.variable.entity_id,
        }

    @property
    def variable_type(self):
        return type(self.variable)


class DirectFeature(FeatureBase):
    """Feature for child entity that inherits
        a feature value from a parent entity"""
    input_types = [Variable]
    return_type = None

<<<<<<< HEAD
    def __init__(self, base_feature, child_entity, relationship=None):
=======
    def __init__(self, base_feature, child_entity, relationship_path=None, name=None):
        """relationship_path is a forward path from child to parent."""
>>>>>>> 8f073961
        base_feature = _check_feature(base_feature)

        self.parent_entity = base_feature.entity

        relationship = self._handle_relationship(child_entity, relationship)

        super(DirectFeature, self).__init__(entity=child_entity,
                                            base_features=[base_feature],
<<<<<<< HEAD
                                            relationship_path=RelationshipPath([(True, relationship)]),
                                            primitive=PrimitiveBase)
=======
                                            relationship_path=relationship_path,
                                            primitive=PrimitiveBase,
                                            name=name)
>>>>>>> 8f073961

    def _handle_relationship(self, child_entity, relationship):
        if relationship:
            relationship_child = relationship.child_entity
            assert child_entity == relationship_child, \
                'child_entity must be the relationship child entity'

            assert self.parent_entity == relationship.parent_entity, \
                'Base feature must be defined on the relationship parent entity'
        else:
            child_relationships = child_entity.entityset.get_forward_relationships(child_entity.id)
            possible_relationships = (r for r in child_relationships
                                      if r.parent_entity.id == self.parent_entity.id)
            relationship = next(possible_relationships, None)

            if not relationship:
                raise RuntimeError('No relationship from "%s" to "%s" found.'
                                   % (child_entity.id, self.parent_entity.id))

            # Check for another path.
            elif next(possible_relationships, None):
                message = "There are multiple relationships to the base entity. " \
                          "You must specify a relationship."
                raise RuntimeError(message)

        return relationship

    @classmethod
    def from_dictionary(cls, arguments, entityset, dependencies, primitives_deserializer):
        base_feature = dependencies[arguments['base_feature']]
<<<<<<< HEAD
        relationship = Relationship.from_dictionary(arguments['relationship'], entityset)
        child_entity = relationship.child_entity
        return cls(base_feature, child_entity, relationship=relationship)
=======
        relationship_path = [Relationship.from_dictionary(r, entityset)
                             for r in arguments['relationship_path']]
        child_entity = relationship_path[0].child_entity
        return cls(base_feature=base_feature, child_entity=child_entity, relationship_path=relationship_path, name=arguments['name'])
>>>>>>> 8f073961

    @property
    def variable(self):
        return self.base_features[0].variable

    @property
    def number_output_features(self):
        return self.base_features[0].primitive.number_output_features

    @property
    def default_value(self):
        return self.base_features[0].default_value

    def copy(self):
        """Return copy of feature"""
        _is_forward, relationship = self.relationship_path[0]
        return DirectFeature(self.base_features[0], self.entity,
                             relationship=relationship)

    @property
    def variable_type(self):
        return self.base_features[0].variable_type

    def generate_name(self):
        return self._name_from_base(self.base_features[0].get_name())

    def get_feature_names(self):
        return [self._name_from_base(base_name)
                for base_name in self.base_features[0].get_feature_names()]

    def get_arguments(self):
        _is_forward, relationship = self.relationship_path[0]
        return {
            'name': self._name,
            'base_feature': self.base_features[0].unique_name(),
<<<<<<< HEAD
            'relationship': relationship.to_dictionary(),
=======
            'relationship_path': [r.to_dictionary() for r in self.relationship_path],
>>>>>>> 8f073961
        }

    def _name_from_base(self, base_name):
        return u"%s.%s" % (self.relationship_path_name(), base_name)


class AggregationFeature(FeatureBase):
    # Feature to condition this feature by in
    # computation (e.g. take the Count of products where the product_id is
    # "basketball".)
    where = None
    #: (str or :class:`.Timedelta`): Use only some amount of previous data from
    # each time point during calculation
    use_previous = None

    def __init__(self, base_features, parent_entity, primitive,
                 relationship_path=None, use_previous=None, where=None, name=None):
        if hasattr(base_features, '__iter__'):
            base_features = [_check_feature(bf) for bf in base_features]
            msg = "all base features must share the same entity"
            assert len(set([bf.entity for bf in base_features])) == 1, msg
        else:
            base_features = [_check_feature(base_features)]

        self.child_entity = base_features[0].entity

        relationship_path, self._path_is_unique = \
            self._handle_relationship_path(parent_entity, relationship_path)

        self.parent_entity = parent_entity.entityset.metadata[parent_entity.id]

        if where is not None:
            self.where = _check_feature(where)
            msg = "Where feature must be defined on child entity {}".format(
                self.child_entity.id)
            assert self.where.entity.id == self.child_entity.id, msg

        if use_previous:
            assert self.child_entity.time_index is not None, (
                "Applying function that requires time index to entity that "
                "doesn't have one")

            self.use_previous = _check_timedelta(use_previous)
            assert len(base_features) > 0
            time_index = base_features[0].entity.time_index
            time_col = base_features[0].entity[time_index]
            assert time_index is not None, ("Use previous can only be defined "
                                            "on entities with a time index")
            assert _check_time_against_column(self.use_previous, time_col)

        super(AggregationFeature, self).__init__(entity=parent_entity,
                                                 base_features=base_features,
                                                 relationship_path=relationship_path,
                                                 primitive=primitive,
                                                 name=name)

    def _handle_relationship_path(self, parent_entity, relationship_path):
        if relationship_path:
            assert all(not is_forward for is_forward, _r in relationship_path), \
                'All relationships in path must be backward'

            _is_forward, first_relationship = relationship_path[0]
            first_parent = first_relationship.parent_entity
            assert parent_entity == first_parent, \
                'parent_entity must match first relationship in path.'

            _is_forward, last_relationship = relationship_path[-1]
            assert self.child_entity == last_relationship.child_entity, \
                'Base feature must be defined on the entity at the end of relationship_path'

            path_is_unique = parent_entity.entityset \
                .has_unique_forward_path(self.child_entity.id, parent_entity.id)
        else:
            paths = parent_entity.entityset \
                .find_backward_paths(parent_entity.id, self.child_entity.id)
            first_path = next(paths, None)

            if not first_path:
                raise RuntimeError('No backward path from "%s" to "%s" found.'
                                   % (parent_entity.id, self.child_entity.id))
            # Check for another path.
            elif next(paths, None):
                message = "There are multiple possible paths to the base entity. " \
                          "You must specify a relationship path."
                raise RuntimeError(message)

            relationship_path = RelationshipPath([(False, r) for r in first_path])
            path_is_unique = True

        return relationship_path, path_is_unique

    @classmethod
    def from_dictionary(cls, arguments, entityset, dependencies, primitives_deserializer):
        base_features = [dependencies[name] for name in arguments['base_features']]
        relationship_path = [Relationship.from_dictionary(r, entityset)
                             for r in arguments['relationship_path']]
        parent_entity = relationship_path[0].parent_entity
        relationship_path = [(False, r) for r in relationship_path]

        primitive = primitives_deserializer.deserialize_primitive(arguments['primitive'])

        use_previous_data = arguments['use_previous']
        use_previous = use_previous_data and Timedelta.from_dictionary(use_previous_data)

        where_name = arguments['where']
        where = where_name and dependencies[where_name]

        return cls(base_features=base_features, parent_entity=parent_entity, primitive=primitive, relationship_path=relationship_path,
                   use_previous=use_previous, where=where, name=arguments['name'])

    def copy(self):
        return AggregationFeature(self.base_features,
                                  parent_entity=self.parent_entity,
                                  relationship_path=self.relationship_path,
                                  primitive=self.primitive,
                                  use_previous=self.use_previous,
                                  where=self.where)

    def _where_str(self):
        if self.where is not None:
            where_str = u" WHERE " + self.where.get_name()
        else:
            where_str = ''
        return where_str

    def _use_prev_str(self):
        if self.use_previous is not None:
            use_prev_str = u", Last {}".format(self.use_previous.get_name())
        else:
            use_prev_str = u''
        return use_prev_str

    def generate_name(self):
        return self.primitive.generate_name(base_feature_names=[bf.get_name() for bf in self.base_features],
                                            relationship_path_name=self.relationship_path_name(),
                                            parent_entity_id=self.parent_entity.id,
                                            where_str=self._where_str(),
                                            use_prev_str=self._use_prev_str())

    def get_arguments(self):
        return {
            'name': self._name,
            'base_features': [feat.unique_name() for feat in self.base_features],
            'relationship_path': [r.to_dictionary() for _, r in self.relationship_path],
            'primitive': serialize_primitive(self.primitive),
            'where': self.where and self.where.unique_name(),
            'use_previous': self.use_previous and self.use_previous.get_arguments(),
        }

    def relationship_path_name(self):
        if self._path_is_unique:
            return self.child_entity.id
        else:
            return self.relationship_path.name


class TransformFeature(FeatureBase):
    def __init__(self, base_features, primitive, name=None):
        # Any edits made to this method should also be made to the
        # new_class_init method in make_trans_primitive
        if hasattr(base_features, '__iter__'):
            base_features = [_check_feature(bf) for bf in base_features]
            msg = "all base features must share the same entity"
            assert len(set([bf.entity for bf in base_features])) == 1, msg
        else:
            base_features = [_check_feature(base_features)]

        # R TODO handle stacking on sub-features
        assert all(bf.number_output_features == 1 for bf in base_features)

        super(TransformFeature, self).__init__(entity=base_features[0].entity,
                                               base_features=base_features,
<<<<<<< HEAD
                                               relationship_path=RelationshipPath([]),
                                               primitive=primitive)
=======
                                               relationship_path=[],
                                               primitive=primitive,
                                               name=name)
>>>>>>> 8f073961

    @classmethod
    def from_dictionary(cls, arguments, entityset, dependencies, primitives_deserializer):
        base_features = [dependencies[name] for name in arguments['base_features']]
        primitive = primitives_deserializer.deserialize_primitive(arguments['primitive'])
        return cls(base_features=base_features, primitive=primitive, name=arguments['name'])

    def copy(self):
        return TransformFeature(self.base_features, self.primitive)

    def generate_name(self):
        return self.primitive.generate_name(base_feature_names=[bf.get_name() for bf in self.base_features])

    def get_arguments(self):
        return {
            'name': self._name,
            'base_features': [feat.unique_name() for feat in self.base_features],
            'primitive': serialize_primitive(self.primitive)
        }


class GroupByTransformFeature(TransformFeature):
    def __init__(self, base_features, primitive, groupby, name=None):
        if not isinstance(groupby, FeatureBase):
            groupby = IdentityFeature(groupby)
        assert issubclass(groupby.variable_type, Discrete)
        self.groupby = groupby

        if hasattr(base_features, '__iter__'):
            base_features.append(groupby)
        else:
            base_features = [base_features, groupby]

        super(GroupByTransformFeature, self).__init__(base_features=base_features,
                                                      primitive=primitive,
                                                      name=name)

    @classmethod
    def from_dictionary(cls, arguments, entityset, dependencies, primitives_deserializer):
        base_features = [dependencies[name] for name in arguments['base_features']]
        primitive = primitives_deserializer.deserialize_primitive(arguments['primitive'])
        groupby = dependencies[arguments['groupby']]
        return cls(base_features=base_features, primitive=primitive, groupby=groupby, name=arguments['name'])

    def copy(self):
        # the groupby feature is appended to base_features in the __init__
        # so here we separate them again
        return GroupByTransformFeature(self.base_features[:-1],
                                       self.primitive,
                                       self.groupby)

    def generate_name(self):
        # exclude the groupby feature from base_names since it has a special
        # place in the feature name
        base_names = [bf.get_name() for bf in self.base_features[:-1]]
        _name = self.primitive.generate_name(base_names)
        return u"{} by {}".format(_name, self.groupby.get_name())

    def get_arguments(self):
        # Do not include groupby in base_features.
        feature_names = [feat.unique_name() for feat in self.base_features
                         if feat.unique_name() != self.groupby.unique_name()]
        return {
            'name': self._name,
            'base_features': feature_names,
            'primitive': serialize_primitive(self.primitive),
            'groupby': self.groupby.unique_name(),
        }


class Feature(object):
    """
    Alias to create feature. Infers the feature type based on init parameters.
    """

    def __new__(self, base, entity=None, groupby=None, parent_entity=None,
                primitive=None, use_previous=None, where=None):

        # either direct or indentity
        if primitive is None and entity is None:
            return IdentityFeature(base)
        elif primitive is None and entity is not None:
            return DirectFeature(base, entity)
        elif primitive is not None and parent_entity is not None:
            assert isinstance(primitive, AggregationPrimitive) or issubclass(primitive, AggregationPrimitive)
            return AggregationFeature(base, parent_entity=parent_entity,
                                      use_previous=use_previous, where=where,
                                      primitive=primitive)
        elif primitive is not None:
            assert (isinstance(primitive, TransformPrimitive) or
                    issubclass(primitive, TransformPrimitive))
            if groupby is not None:
                return GroupByTransformFeature(base,
                                               primitive=primitive,
                                               groupby=groupby)
            return TransformFeature(base, primitive=primitive)

        raise Exception("Unrecognized feature initialization")


def _check_feature(feature):
    if isinstance(feature, Variable):
        return IdentityFeature(feature)
    elif isinstance(feature, FeatureBase):
        return feature

    raise Exception("Not a feature")<|MERGE_RESOLUTION|>--- conflicted
+++ resolved
@@ -339,14 +339,9 @@
         self.return_type = type(variable)
         super(IdentityFeature, self).__init__(entity=variable.entity,
                                               base_features=[],
-<<<<<<< HEAD
                                               relationship_path=RelationshipPath([]),
-                                              primitive=PrimitiveBase)
-=======
-                                              relationship_path=[],
                                               primitive=PrimitiveBase,
                                               name=name)
->>>>>>> 8f073961
 
     @classmethod
     def from_dictionary(cls, arguments, entityset, dependencies, primitives_deserializer):
@@ -383,12 +378,7 @@
     input_types = [Variable]
     return_type = None
 
-<<<<<<< HEAD
-    def __init__(self, base_feature, child_entity, relationship=None):
-=======
-    def __init__(self, base_feature, child_entity, relationship_path=None, name=None):
-        """relationship_path is a forward path from child to parent."""
->>>>>>> 8f073961
+    def __init__(self, base_feature, child_entity, relationship=None, name=None):
         base_feature = _check_feature(base_feature)
 
         self.parent_entity = base_feature.entity
@@ -397,14 +387,9 @@
 
         super(DirectFeature, self).__init__(entity=child_entity,
                                             base_features=[base_feature],
-<<<<<<< HEAD
                                             relationship_path=RelationshipPath([(True, relationship)]),
-                                            primitive=PrimitiveBase)
-=======
-                                            relationship_path=relationship_path,
                                             primitive=PrimitiveBase,
                                             name=name)
->>>>>>> 8f073961
 
     def _handle_relationship(self, child_entity, relationship):
         if relationship:
@@ -435,16 +420,12 @@
     @classmethod
     def from_dictionary(cls, arguments, entityset, dependencies, primitives_deserializer):
         base_feature = dependencies[arguments['base_feature']]
-<<<<<<< HEAD
         relationship = Relationship.from_dictionary(arguments['relationship'], entityset)
         child_entity = relationship.child_entity
-        return cls(base_feature, child_entity, relationship=relationship)
-=======
-        relationship_path = [Relationship.from_dictionary(r, entityset)
-                             for r in arguments['relationship_path']]
-        child_entity = relationship_path[0].child_entity
-        return cls(base_feature=base_feature, child_entity=child_entity, relationship_path=relationship_path, name=arguments['name'])
->>>>>>> 8f073961
+        return cls(base_feature=base_feature,
+                   child_entity=child_entity,
+                   relationship=relationship,
+                   name=arguments['name'])
 
     @property
     def variable(self):
@@ -480,11 +461,7 @@
         return {
             'name': self._name,
             'base_feature': self.base_features[0].unique_name(),
-<<<<<<< HEAD
             'relationship': relationship.to_dictionary(),
-=======
-            'relationship_path': [r.to_dictionary() for r in self.relationship_path],
->>>>>>> 8f073961
         }
 
     def _name_from_base(self, base_name):
@@ -657,14 +634,9 @@
 
         super(TransformFeature, self).__init__(entity=base_features[0].entity,
                                                base_features=base_features,
-<<<<<<< HEAD
                                                relationship_path=RelationshipPath([]),
-                                               primitive=primitive)
-=======
-                                               relationship_path=[],
                                                primitive=primitive,
                                                name=name)
->>>>>>> 8f073961
 
     @classmethod
     def from_dictionary(cls, arguments, entityset, dependencies, primitives_deserializer):
