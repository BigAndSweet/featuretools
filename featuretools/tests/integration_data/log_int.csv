comments,datetime,id,latlong,latlong2,priority_level,product_id,purchased,session_id,value,value_2,value_many_nans
"
When it comes to Coca-Cola products, people tend to be die-hard fans. Many of us know someone who can't go a day without a Diet Coke (or two or three). And while Diet Coke has been a leading sugar-free soft drink since it was first released in 1982, it came to light that young adult males shied away from this beverage — identifying diet cola as a woman's drink. The company's answer to that predicament came in 2005 - in the form of a shiny black can - with the release of Coca-Cola Zero.

While Diet Coke was created with its own flavor profile and not as a sugar-free version of the original, Coca-Cola Zero aims to taste just like the ""real Coke flavor."" Despite their polar opposite advertising campaigns, the contents and nutritional information of the two sugar-free colas is nearly identical. With that information in hand we at HuffPost Taste needed to know: Which of these two artificially-sweetened Coca-Cola beverages actually tastes better? And can you even tell the difference between them?

Before we get to the results of our taste test, here are the facts:


Diet Coke

Motto: Always Great Tast
Nutritional Information: Many say that a can of Diet Coke actually contains somewhere between 1-4 calories, but if a serving size contains fewer than 5 calories a company is not obligated to note it in its nutritional information. Diet Coke's nutritional information reads 0 Calories, 0g Fat, 40mg Sodium, 0g Total Carbs, 0g Protein.

Ingredients: Carbonated water, caramel color, aspartame, phosphoric acid, potassium benzonate, natural flavors, citric acid, caffeine.

Artificial sweetener: Aspartame


Coca-Cola Zero
Motto: Real Coca-Cola Taste AND Zero Calories

Nutritional Information: While the label clearly advertises this beverage as a zero calorie cola, we are not entirely certain that its minimal calorie content is simply not required to be noted in the nutritional information. Coca-Cola Zero's nutritional information reads 0 Calories, 0g Fat, 40mg Sodium, 0g Total Carbs, 0g Protein.

Artificial sweetener: Aspartame and acesulfame potassium

Ingredients: Carbonated water, caramel color, phosphoric acid, aspartame, potassium benzonate, natural flavors, potassium citrate, acesulfame potassium, caffeine.

The Verdict:
Twenty-four editors blind-tasted the two cokes, side by side, and...

54 percent of our tasters were able to distinguish Diet Coke from Coca-Cola Zero
50 percent of our tasters preferred Diet Coke to Coca-Cola Zero, and vice versa
Here’s what our tasters thought of the two sugar-free soft drinks:

Diet Coke: ""Tastes fake right away."" ""Much fresher brighter, crisper."" ""Has the wonderful flavors of Diet Coke’s artificial sweeteners.""

Coca-Cola Zero: ""Has more of a sharply sweet aftertaste I associate with diet sodas."" ""Tastes more like regular coke, less like fake sweetener."" ""Has an odd taste."" ""Tastes more like regular."" ""Very sweet.""

Overall comments: ""That was a lot more difficult than I though it would be."" ""Both equally palatable."" A few people said Diet Coke tasted much better ... unbeknownst to them, they were actually referring to Coca-Cola Zero.

IN SUMMARY: It is a real toss up. There is not one artificially-sweetened Coca-Cola beverage that outshines the other. So how do people choose between one or the other? It is either a matter of personal taste, or maybe the marketing campaigns will influence their choice.
<<<<<<< HEAD
",0,0,"(0, 0)","(0, 0)",0,coke zero,True,0,0.0,0.0,
I loved it,1,1,"(5, 2)","(2, -5)",0,coke zero,True,0,5.0,2.0,
I loved it,2,2,"(10, 4)","(4, -10)",1,coke zero,True,0,10.0,4.0,
=======
",8,0,"(0, 0)","(0, 0)",0,coke zero,True,0,0.0,0.0,
I loved it,9,1,"(5, 2)","(2, -5)",0,coke zero,True,0,5.0,2.0,
I loved it,10,2,"(10, 4)","(4, -10)",1,coke zero,True,0,10.0,4.0,
>>>>>>> b5d1a56d
"
The full-size pickup truck and the V-8 engine were supposed to be inseparable, like the internet and cat videos. You can’t have one without the other—or so we thought.

In America’s most popular vehicle, the Ford F-150, two turbocharged six-cylinder engines marketed under the EcoBoost name have dethroned the naturally aspirated V-8. Ford’s new 2.7-liter twin-turbo V-6 is the popular choice, while the 3.5-liter twin-turbo V-6 is the top performer. The larger six allows for greater hauling capacity, accelerates the truck more quickly, and swills less gas in EPA testing than the V-8 alternative. It’s enough to make even old-school truck buyers acknowledge that there actually is a replacement for displacement.

And yet a V-8 in a big pickup truck still feels so natural, so right. In the F-150, the Coyote 5.0-liter V-8 is tuned for torque more so than power, yet it still revs with an enthusiastic giddy-up that reminds us that this engine’s other job is powering the Mustang. The response follows the throttle pedal faithfully while the six-speed automatic clicks through gears smoothly and easily. Together they pull this 5220-pound F-150 to 60 mph in 6.3 seconds, which is 0.4 second quicker than the 5.3-liter Chevrolet Silverado with the six-speed automatic and 0.9 second quicker than the 5.3 Silverado with the new eight-speed auto. The 3.5-liter EcoBoost, though, can do the deed another half-second quicker, but its synthetic soundtrack doesn’t have the rich, multilayered tone of the V-8.

It wasn’t until we saddled our test truck with a 6400-pound trailer (well under its 9000-pound rating) that we fully understood the case for upgrading to the 3.5-liter EcoBoost. The twin-turbo engine offers an extra 2500 pounds of towing capability and handles lighter tasks with considerably less strain. The 5.0-liter truck needs more revs and a wider throttle opening to accelerate its load, so we were often coaxed into pressing the throttle to the floor for even modest acceleration. The torquier EcoBoost engine offers a heartier response at part throttle.

In real-world, non-towing situations, the twin-turbo 3.5-liter doesn’t deliver on its promise of increased fuel economy, with both the 5.0-liter V-8 and that V-6 returning 16 mpg in our hands. But given the 3.5-liter’s virtues, we can forgive it that trespass.

Trucks Are the New Luxury

Pickups once were working-class transportation. Today, they’re proxy luxury vehicles—or at least that’s how they’re priced. If you think our test truck’s $57,240 window sticker is steep, consider that our model, the Lariat, is merely a mid-spec trim. There are three additional grades—King Ranch, Platinum, and Limited—positioned and priced above it, plus the 3.5-liter EcoBoost that costs an extra $400 as well as a plethora of options to inflate the price past 60 grand. Squint and you can almost see the six-figure trucks of the future on the horizon.

For the most part, though, the equipment in this particular Lariat lives up to the price tag. The driver and passenger seats are heated and cooled, with 10-way power adjustability and supple leather. The technology includes blind-spot monitoring, navigation, and a 110-volt AC outlet. Nods to utility include spotlights built into the side mirrors and Ford’s Pro Trailer Backup Assist, which makes reversing with a trailer as easy as turning a tiny knob on the dashboard.

Middle-Child Syndrome

In the F-150, Ford has a trifecta of engines (the fourth, a naturally aspirated 3.5-liter V-6, is best left to the fleet operators). The 2.7-liter twin-turbo V-6 delivers remarkable performance at an affordable price. The 3.5-liter twin-turbo V-6 is the workhorse, with power, torque, and hauling capability to spare. Compared with those two logical options, the middle-child 5.0-liter V-8 is the right-brain choice. Its strongest selling points may be its silky power delivery and the familiar V-8 rumble. That’s a flimsy argument when it comes to rationalizing a $50,000-plus purchase, though, so perhaps it’s no surprise that today’s boosted six-cylinders are now the engines of choice in the F-150.
<<<<<<< HEAD
",3,3,"(15, 6)","(6, -15)",1,car,True,0,15.0,6.0,
=======
",11,3,"(15, 6)","(6, -15)",1,car,True,0,15.0,6.0,
>>>>>>> b5d1a56d
"
THE GOOD
The Tesla Model S 90D's electric drivetrain is substantially more efficient than any internal combustion engine, and gives the car smooth and quick acceleration. All-wheel drive comes courtesy of a smart dual motor system. The new Autopilot feature eases the stress of stop-and-go traffic and long road trips.

THE BAD
Even at Tesla's Supercharger stations, recharging the battery takes significantly longer than refilling an internal combustion engine car's gas tank, limiting where you can drive. Tesla hasn't improved its infotainment system much from the Model S' launch.

THE BOTTOM LINE
Among the different flavors of Tesla Model S, the 90D is the one to get, exhibiting the best range and all-wheel drive, while offering an uncomplicated, next-generation driving experience that shows very well against equally priced competitors.


REVIEW  SPECIFICATIONS  PHOTOS
Roadshow Automobiles Tesla 2016 Tesla Model S
Having tested driver assistance systems in many cars, and even ridden in fully self-driving cars, I should have been ready for Tesla's new Autopilot feature. But engaging it while cruising the freeway in the Model S 90D, I kept my foot hovering over the brake.

My trepidation didn't come so much from the adaptive cruise control, which kept the Model S following traffic ahead at a set distance, but from the self-steering, this part of Autopilot managing to keep the Model S well-centered in its lane with no help from me. Over many miles, I built up more trust in the system, letting the car do the steering in situations from bumper-to-bumper traffic and a winding road through the hills.

2016 Tesla Model S 90DEnlarge Image
Although the middle of the Model S range, the 90D offers the best range and a wealth of useful tech, such as Autopilot self-driving.
Wayne Cunningham/Roadshow
Tesla added Autopilot to its Model S line as an option last year, along with all-wheel-drive. More recently, the high-tech automaker improved its batteries, upgrading its cars from their former 65 and 85 kilowatt-hour capacity to 70 and 90 kilowatt-hour. The example I drove, the 90D, represents all these advances.

More importantly, the 90D is the current range-leader among the Model S line, boasting 288 miles on a full battery charge.

The Model S' improvements fall outside of typical automotive industry product cycles, fulfilling Tesla's promise of acting more like a technology company, constantly building and deploying new features. Tesla accomplishes that goal partially through over-the-air software updates, improving existing cars, but the 90D presents significant hardware updates over the original Model S launched four years ago.

Sit and go
Of course, this Model S exhibited the ease of use of the original. Walking up to the car with the key fob in my pocket, it automatically unlocked. When I got in the car, it powered up without me having to push a start button, so I only needed to put it in drive to get on the road.

Likewise, the design hasn't changed, its sleek, hatchback four-door body offering excellent cargo room, both front and back, and seating space. The cabin feels less cramped than most cars due to the lack of a transmission tunnel and a dashboard bare of buttons or dials.

2016 Tesla Model S 90DEnlarge Image
The flat floor in the Model S' cabin makes for enhanced passenger room.
Wayne Cunningham/Roadshow
The big, 17-inch touchscreen in the center of the dashboard shows navigation, stereo, phone, energy consumption and car settings. I easily went from full-screen to a split-screen view, the windows showing each appearing instantly. A built-in 4G/LTE data connection powers Google maps and Internet-based audio. The LCD instrument panel in front of me showed my speed, energy usage, remaining range, and intelligently swapped audio information for turn-by-turn directions when started navigation.

The instrument panel actually made the experience of driving under Autopilot more comfortable, reassuring me with graphics that showed when the Model S' sensors were detecting the lane lines and the traffic around me. Impressively, the sensors could differentiate, as shown on the screen's graphics, a passenger car from a big truck.

At speed on the freeway, Autopilot smoothly maintained the car's position in its lane, and when I took my hands off the wheel for too long, it flashed a warning on the instrument panel. In stop-and-go traffic approaching a toll booth, the car did an even better job of self-driving, recognizing traffic around it and maintaining appropriate distances.

Handling surprise
Taking over the driving myself, the ride quality proved as comfortable as any sport-luxury car, as this Model S had its optional air suspension. The electric power steering is well-tuned, turning the wheels with a quiet, natural feel and good heft.

Audi S7 vs Tesla Model S
Shootout: Audi S7 vs. Tesla Model S
Wayne Cunningham/Roadshow
The biggest surprise came when I spent the day doing laps at the Thunderhill Raceway, negotiating a series of tight, technical turns in competition with an Audi S7. I expected the Model S to get out-of-shape in the turns, but instead it proved steady and solid. The Model S' 4,647-pound curb weight made it less than ideal for a track test, but much of that weight is in the battery pack, mounted low in the chassis. That low center of gravity helped limit body roll, ensuring good grip from all four tires. In the turns, the Model S felt nicely balanced, although not entirely nimble.

Helping its grip was its native all-wheel drive, gained from having motors driving each set of wheels. The combined output of the motors comes to 417 horsepower and 485 pound-feet of torque, those numbers expressed in 0-to-60 mph times of well under 5 seconds. That thrust made for fast runs down the race track's straightaways, or simply giving me the ability to take advantage of gaps in traffic on public roads.

288 miles is more than enough for most people's daily driving needs, and if you plug in every night, you will wake up to a fully charged car every morning. The Model S makes for a far different experience than driving an internal combustion car, where you need to go to a gas station to refuel. However, longer trips in the Model S require some planning, such as scheduling stops at Tesla's free Supercharger stations.


Charging times are much lengthier than refilling a tank with gasoline. From a Level 2, 240-volt station, you get 29 miles added every hour. Tesla's Supercharger, a Level 3 charger, takes 75 minutes to fully recharge the Model S 90D's battery.

2016 Tesla Model S 90DEnlarge Image
Despite its high initial price, the Model S 90D costs less to run on a daily basis than a combustion engine car.
Wayne Cunningham/Roadshow

Low maintenance
The 2016 Tesla Model S 90D adds features to keep it competitive against the internal combustion cars in its sport luxury set. More importantly, it remains very easy to live with. In fact, the electric drivetrain should mean greatly decreased maintenance, as there are fewer moving parts. The EPA estimates that annual electricity costs for the Model S 90D should run $650, much less than buying gasoline for an equivalent internal combustion car.

Lengthy charging times mean longer trips are either out of the question or require more planning than with an internal combustion car. And while the infotainment system responds quickly to touch inputs and offers useful screens, it hasn't changed much in four years. Most notably, Tesla hasn't added any music apps beyond the ones it launched with. Along with new, useful apps, it would be nice to have some themes or other aesthetic changes to the infotainment interface.

The Model S 90D's base price of $88,000 puts it out of reach of the average buyer, and the model I drove was optioned up to around $95,000. Against its Audi, BMW and Mercedes-Benz competition, however, it makes a compelling argument, especially for its uncomplicated nature.
<<<<<<< HEAD
",4,4,"(20, 8)","(8, -20)",1,car,True,0,20.0,8.0,
=======
",12,4,"(20, 8)","(8, -20)",1,car,True,0,20.0,8.0,
>>>>>>> b5d1a56d
"
Toothpaste can do more harm than good

The next time a patient innocently asks me, “What’s the best toothpaste to use?” I’m going to unleash a whole Chunky Soup can of “You Want The Truth? You CAN’T HANDLE THE TRUTH!!!” Gosh, that’s such an overused movie quote. Sorry about that, but still.

If you’re a dental professional, isn’t this the most annoying question you get, day after day? Do you even care which toothpaste your patients use?

No. You don’t. Asking a dentist what toothpaste to use is like asking your physician which bar of soap or body scrub you should use to clean your skin. Your dentist and dental hygienist have never seen a tube of toothpaste that singlehandedly improves the health of all patients in their practice, and the reason is simple:

Toothpaste is a cosmetic.

We brush our teeth so that out mouths no longer taste like… mouth. Mouth tastes gross, right? It tastes like putrefied skin. It tastes like tongue cheese. It tastes like Cream of Barf.

On the other hand, toothpaste has been exquisitely designed to bring you a brisk rush of York Peppermint Patty, or Triple Cinnamon Heaven, or whatever flavor that drives those tubes off of the shelves in the confusing dental aisle of your local supermarket or drugstore.


Toothpaste definitely tastes better than Cream of Barf. And that’s why you use it. Not because it’s good for you. You use toothpaste because it tastes good, and because it makes you accept your mouth as part of your face again.

From a marketing perspective, all of the other things that are in your toothpaste are in there to give it additional perceived value. So let’s deconstruct these ingredients, shall we?


1. Fluoride.

This was probably the first additive to toothpaste that brought it under the jurisdiction of the Food & Drug Administration and made toothpaste part drug, part cosmetic. Over time, a fluoride toothpaste can improve the strength of teeth, but the fluoride itself does nothing to make teeth cleaner. Some people are scared of fluoride so they don’t use it. Their choice. Professionally speaking, I know that the benefits of a fluoride additive far outweigh the risks.

2. Foam.

Sodium Lauryl Sulfate is soap. Soap has a creamy, thick texture that American tongues especially like and equate to the feeling of cleanliness. There’s not enough surfactant, though, in toothpaste foam to break up the goo that grows on your teeth. If these bubbles scrubbed, you’d better believe that they would also scrub your delicate gum tissues into a bloody pulp.

3. Abrasive particles.

Most toothpastes use hydrated silica as the grit that polishes teeth. You’re probably most familiar with it as the clear beady stuff in the “Do Not Eat” packets. Depending on the size and shape of the particles, silica is the whitening ingredient in most whitening toothpastes. But whitening toothpaste cannot get your teeth any whiter than a professional dental cleaning, because it only cleans the surface. Two weeks to a whiter smile? How about 30 minutes with your hygienist? It’s much more efficient and less harsh.

4. Desensitizers.

Teeth that are sensitive to hot, cold, sweets, or a combination can benefit from the addition of potassium nitrate or stannous fluoride to a toothpaste. This is more of a palliative treatment, when the pain is the problem. Good old Time will usually make teeth feel better, too, unless the pain is coming from a cavity. Yeah, I’m talking to you, the person who is trying to heal the hole in their tooth with Sensodyne.

5. Tartar control.

It burns! It burns! If your toothpaste has a particular biting flavor, it might contain tetrasodium pyrophosphate, an ingredient that is supposed to keep calcium phosphate salts (tartar, or calculus) from fossilizing on the back of your lower front teeth. A little tartar on your teeth doesn’t harm you unless it gets really thick and you can no longer keep it clean. One problem with tartar control toothpastes is that in order for the active ingredient to work, it has to be dissolved in a stronger detergent than usual, which can affect people that are sensitive to a high pH.

6. Triclosan.

This antimicrobial is supposed to reduce infections between the gum and tooth. However, if you just keep the germs off of your teeth in the first place it’s pretty much a waste of an extra ingredient. Its safety has been questioned but, like fluoride, the bulk of the scientific research easily demonstrates that the addition of triclosan in toothpaste does much more good than harm.

Why toothpaste can be bad for you.

Let’s just say it’s not the toothpaste’s fault. It’s yours. The toothpaste is just the co-dependent enabler. You’re the one with the problem.

Remember, toothpaste is a cosmetic, first and foremost. It doesn’t clean your teeth by itself. Just in case you think I’m making this up I’ve included clinical studies in the references at the end of this article that show how ineffective toothpaste really is.

peasized

• You’re using too much.

Don’t be so suggestible! Toothpaste ads show you how to use up the tube more quickly. Just use 1/3 as much, the size of a pea. It will still taste good, I promise! And too much foam can make you lose track of where your teeth actually are located.

• You’re not taking enough time.

At least two minutes. Any less and you’re missing spots. Just ’cause it tastes better doesn’t mean you did a good job.

• You’re not paying attention.

I’ve seen people brush the same four spots for two minutes and miss the other 60% of their mouth.brushguide The toothbrush needs to touch every crevice of every tooth, not just where it lands when you go into autopilot and start thinking about what you’re going to wear that day. It’s the toothbrush friction that cleans your teeth, not the cleaning product. Plaque is a growth, like the pink or grey mildew that grows around the edges of your shower. You’ve gotta rub it off to get it off. No tooth cleaning liquid, paste, creme, gel, or powder is going to make as much of a difference as your attention to detail will.

The solution.

Use what you like. It’s that simple. If it tastes good and feels clean to you, you’ll use it more often, brush longer, feel better, be healthier.

You can use baking soda, or coconut oil, or your favorite toothpaste, or even just plain water. The key is to have a good technique and to brush often. A music video makes this demonstration a little more fun than your usual lecture at the dental office, although, in my opinion you really still need to feel what it is like to MASH THE BRISTLES OF A SOFT TOOTHBRUSH INTO YOUR GUMS:





A little more serious video from my pal Dr. Mark Burhenne where he demonstrates how to be careful with your toothbrush bristles:


Final word.

♬ It’s all about that Bass, ’bout that Bass, no bubbles. ♬ Heh, dentistry in-joke there.

Seriously, though, the bottom line is that your paste will mask brushing technique issues, so don’t put so much faith in the power of toothpaste.

Also you may have heard that some toothpastes contain decorative plastic that can get swallowed. Yeah, that was a DentalBuzz report I wrote that went viral earlier this year. And while I can’t claim total victory on that front, at least the company in question has promised that the plastic will no longer be added to their toothpaste lines very soon due to the overwhelming amount of letters, emails, and phone calls that they received as a result of people reading that article and making a difference.

But now I’m tired of talking about toothpaste.

Next topic?

I’m bringing pyorrhea back.
<<<<<<< HEAD
    ",5,5,"(0, 0)","(0, 0)",1,toothpaste,True,1,0.0,0.0,0.0
=======
    ",13,5,"(0, 0)","(0, 0)",1,toothpaste,True,1,0.0,0.0,0.0
>>>>>>> b5d1a56d
"
I’ve been a user of Colgate Total Whitening Toothpaste for many years because I’ve always tried to maintain a healthy smile (I’m a receptionist so I need a white smile). But because I drink coffee at least twice a day (sometimes more!) and a lot of herbal teas, I’ve found that using just this toothpaste alone doesn’t really get my teeth white...

The best way to get white teeth is to really try some professional products specifically for tooth whitening. I’ve tried a few products, like Crest White Strips and found that the strips are really not as good as the trays. Although the Crest White Strips are easy to use, they really DO NOT cover your teeth perfectly like some other professional dental whitening kits. This Product did cover my teeth well however because of their custom heat trays, and whitening my teeth A LOT. I would say if you really want white teeth, use the Colgate Toothpaste and least 2 times a day, along side a professional Gel product like Shine Whitening.
<<<<<<< HEAD
    ",6,6,"(1, 1)","(1, -1)",1,toothpaste,True,1,1.0,1.0,1.0
=======
    ",14,6,"(1, 1)","(1, -1)",1,toothpaste,True,1,1.0,1.0,1.0
>>>>>>> b5d1a56d
"
The first feature is the price, and it is right.

Next, I consider whether it will be neat to use. It is. Sometimes when I buy those new hard plastic containers, they actually get messy. Also I cannot get all the toothpaste out. It is easy to get the paste out of Colgate Total Whitening Paste without spraying it all over the cabinet.

If it does not taste good, I won't use it. Some toothpaste burns my mouth so bad that brushing my teeth is a painful experience. This one doesn't burn. It tastes simply the way toothpaste is supposed to taste.

Whitening is important. This one is supposed ot whiten. After spending money to whiten my teeth, I need a product to help ward off the bad effects of coffee and tea.

Avoiding all kinds of oral pathology is a major consideration. This toothpaste claims that it can help fight cavities, gingivitis, plaque, tartar, and bad breath.

I hope this product stays on the market a long time and does not change.
<<<<<<< HEAD
    ",7,7,"(2, 2)","(2, -2)",0,toothpaste,True,1,2.0,2.0,2.0
"
These bags looked exactly like I'd hoped, however, the handles broke off of almost every single bag as soon as items were placed in them! I used these as gift bags for out-of-town guests at my wedding, so imagine my embarassment as the handles broke off as I was handing them out. I would not recommend purchaing these bags unless you plan to fill them with nothing but paper! Anything heavier will cause the handles to snap right off.
",8,8,"(3, 3)","(3, -3)",0,brown bag,True,1,3.0,3.0,3.0
=======
    ",15,7,"(2, 2)","(2, -2)",0,toothpaste,True,1,2.0,2.0,2.0
"
These bags looked exactly like I'd hoped, however, the handles broke off of almost every single bag as soon as items were placed in them! I used these as gift bags for out-of-town guests at my wedding, so imagine my embarassment as the handles broke off as I was handing them out. I would not recommend purchaing these bags unless you plan to fill them with nothing but paper! Anything heavier will cause the handles to snap right off.
",16,8,"(3, 3)","(3, -3)",0,brown bag,True,1,3.0,3.0,3.0
>>>>>>> b5d1a56d
"
I purchased these in August 2014 from Big Blue Supplies. I have no problem with the seller, these arrived new condition, fine shape.

I do have a slight problem with the bags. In case someone might want to know, the handles on these bags are set inside against the top. Then a piece of Kraft type packing tape is placed over the handles to hold them in place. On some of the bags, the tape is already starting to peel off. I would be really hesitant about using these bags unless I reinforced the current tape with a different adhesive.

I will keep the bags, and make a tape of a holiday or decorative theme and place over in order to make certain the handles stay in place.

Also in case anybody is wondering, the label on the plastic packaging bag states these are from ORIENTAL TRADING COMPANY. On the bottom of each bag it is stamped MADE IN CHINA. Again, I will be placing a sticker over that.

Even the dollar store bags I normally purchase do not have that stamped on the bottom in such prominent lettering. I purchased these because they were plain and I wanted to decorate them.

I do not think I would purchase again for all the reasons stated above.

Another thing for those still wanting to purchase, the ones I received were: 12 3/4 inches high not including handle, 10 1/4 inches wide and a 5 1/4 inch depth.
<<<<<<< HEAD
",9,9,"(0, 0)","(0, 0)",0,brown bag,True,2,0.0,0.0,0.0
=======
",17,9,"(0, 0)","(0, 0)",0,brown bag,True,2,0.0,0.0,0.0
>>>>>>> b5d1a56d
"
The place: BMO Harris Bradley Center
The event: Bucks VS Spurs
The snack: Satan's Diarrhea Hate Bears made by Haribo

I recently took my 4 year old son to his first NBA game. He was very excited to go to the game, and I was excited because we had fantastic seats. Row C center court to be exact. I've never sat that close before. I've never had to go DOWN stairs to get to my seats. 24 stairs to get to my seats to be exact.

His favorite candy is Skittles. Mine are anything gummy. I snuck in a bag of skittles for my son, and grabbed a handful of gummy bears for myself, to be later known as Satan's Diarrhea Hate Bears, that I received for Christmas in bulk from my parents, and put them in a zip lock bag.

After the excitement of the 1st quarter has ended I take my son out to get him a bottled water and myself a beer. We return to our seats to enjoy our candy and drinks.

..............fast forward until 1 minute before half time...........

I have begun to sweat a sweat that is only meant for a man on mile 19 of a marathon. I have kicked out my legs out so straight that I am violently pushing the gentleman wearing a suit seat in front of me forward. He is not happy, I do not care. My hands are on the side of my seat not unlike that of a gymnast on a pommel horse, lifting me off my chair. My son is oblivious to what is happening next to him, after all, there is a mascot running around somewhere and he is eating candy.

I realize that at some point in the very near to immediate future I am going to have to allow this lava from Satan to forcefully expel itself from my innards. I also realize that I have to walk up 24 stairs just to get to level ground in hopes to make it to the bathroom. I’ll just have to sit here stiff as a board for a few moments waiting for the pain to subside. About 30 seconds later there is a slight calm in the storm of the violent hurricane that is going on in my lower intestine. I muster the courage to gently relax every muscle in my lower half and stand up. My son stands up next to me and we start to ascend up the stairs. I take a very careful and calculated step up the first stair. Then a very loud horn sounds. Halftime. Great. It’s going to be crowded. The horn also seems to have awaken the Satan's Diarrhea Hate Bears that are having a mosh pit in my stomach. It literally felt like an avalanche went down my stomach and I again have to tighten every muscle and stand straight up and focus all my energy on my poor sphincter to tighten up and perform like it has never performed before. Taking another step would be the worst idea possible, the flood gates would open. Don’t worry, Daddy has a plan. I some how mumble the question, “want to play a game?” to my son, he of course says “yes”. My idea is to hop on both feet allllll the way up the stairs, using the center railing to propel me up each stair. My son is always up for a good hopping game, so he complies and joins in on the “fun”. Some old lady 4 steps up thinks its cute that we are doing this, obviously she wasn’t looking at the panic on my face. 3 rows behind her a man about the same age as me, who must have had similar situations, notices the fear/panic/desperation on my face understands the danger that I along with my pants and anyone within a 5 yard radius spray zone are in. He just mouths the words “good luck man” to me and I press on. Half way up and there is no leakage, but my legs are getting tired and my sphincter has never endured this amount of pressure for this long of time. 16 steps/hops later…….4 steps to go…….My son trips and falls on the stairs, I have two options: keep going knowing he will catch up or bend down to pick him up relieving my sphincter of all the pressure and commotion while ruining the day of roughly the 50 people that are now watching a grown man hop up stairs while sweating profusely next to a 4 year old boy.

Luckily he gets right back up and we make it to the top of the stairs. Good, the hard part was over. Or so I thought. I managed to waddle like a penguin, or someone who is about to poop their pants in 2.5 seconds, to the men's room only to find that every stall is being used. EVERY STALL. It's halftime, of course everyone has to poop at that moment. I don't know if I can wait any longer, do I go ahead and fulfil the dream of every high school boy and poop in the urinal? What kind of an example would that set for my son? On the other hand, what kind of an example would it be for his father to fill his pants with a substance that probably will be unrecognizable to man. Suddenly a stall door opens, and I think I manage to actually levitate over to the stall. I my son follows me in, luckily it was the handicap stall so there was room for him to be out of the way. I get my pants off and start to sit. I know what taking a giant poo feels like. I also know what vomiting feels like. I can now successfully say that I know what it is like to vomit out my butt. I wasn't pooping, those Satan's Diarrhea Hate Bears did something to my insides that made my sphincter vomit our the madness.

I am now conscious of my surroundings. Other than the war that the bottom half of my body is currently having with this porcelain chair, it is quiet as a pin drop in the bathroom. The other men in there can sense that something isn't right, no one has heard anyone ever poop vomit before.

I can sense that the worst part is over. But its not stopping, nor can I physically stop it at this point, I am leaking..it's horrible. I call out ""does anyone have a diaper?"" hoping that some gentleman was changing a baby. Nothing. No one said a word. I know people are in there, I can see the toes of shoes pointed in my direction under the stall.. ""DOES ANYONE HAVE A DIAPER!?!"" I am screaming, my son is now crying, he thinks he is witnessing the death of his father. I can't even assure him that I will make it.

Not a word was said, but a diaper was thrown over the stall. I catch it, line my underwear with it, put my pants back on, and walk out of that bathroom like a champ. We go straight to our seats, grab out coats and go home. As we are walking out, the gentleman that wished me good luck earlier simply put his fist out, and I happily bumped it.

My son asks me, ""Daddy, why are we leaving early?""
""Well son, I need to change my diaper""
<<<<<<< HEAD
",9,10,"(0, 0)","(0, 0)",0,Haribo sugar-free gummy bears,True,3,0.0,0.0,
I loved it,10,11,"(5, 2)","(2, -5)",0,coke zero,False,3,5.0,2.0,
I loved it,11,12,"(0, 0)","(0, 0)",0,coke zero,False,4,0.0,0.0,0.0
I loved it,12,13,"(7, 3)","(3, -7)",2,coke zero,False,4,7.0,3.0,3.0
I loved it,13,14,"(14, 6)","(6, -14)",2,coke zero,False,4,14.0,6.0,6.0
"
This timer does what it is supposed to do. Setup is elementary. Replacing the old one (after 12 years) was relatively easy. It has performed flawlessly since. I'm delighted I could find an esoteric product like this at Amazon. Their service, and the customer reviews, are just excellent.
",14,15,"(nan, nan)","(nan, nan)",1,taco clock,True,5,,,
"
Funny, cute clock. A little spendy for how light the clock is, but its hard to find a taco clock.
",15,16,"(nan, nan)","(nan, nan)",1,taco clock,False,5,,,
=======
",19,10,"(0, 0)","(0, 0)",0,Haribo sugar-free gummy bears,True,3,0.0,0.0,
I loved it,20,11,"(5, 2)","(2, -5)",0,coke zero,False,3,5.0,2.0,
I loved it,21,12,"(0, 0)","(0, 0)",0,coke zero,False,4,0.0,0.0,0.0
I loved it,22,13,"(7, 3)","(3, -7)",2,coke zero,False,4,7.0,3.0,3.0
I loved it,23,14,"(14, 6)","(6, -14)",2,coke zero,False,4,14.0,6.0,6.0
"
This timer does what it is supposed to do. Setup is elementary. Replacing the old one (after 12 years) was relatively easy. It has performed flawlessly since. I'm delighted I could find an esoteric product like this at Amazon. Their service, and the customer reviews, are just excellent.
",24,15,"(nan, nan)","(nan, nan)",1,taco clock,True,5,,,
"
Funny, cute clock. A little spendy for how light the clock is, but its hard to find a taco clock.
",25,16,"(nan, nan)","(nan, nan)",1,taco clock,False,5,,,
>>>>>>> b5d1a56d
<|MERGE_RESOLUTION|>--- conflicted
+++ resolved
@@ -40,15 +40,9 @@
 Overall comments: ""That was a lot more difficult than I though it would be."" ""Both equally palatable."" A few people said Diet Coke tasted much better ... unbeknownst to them, they were actually referring to Coca-Cola Zero.
 
 IN SUMMARY: It is a real toss up. There is not one artificially-sweetened Coca-Cola beverage that outshines the other. So how do people choose between one or the other? It is either a matter of personal taste, or maybe the marketing campaigns will influence their choice.
-<<<<<<< HEAD
-",0,0,"(0, 0)","(0, 0)",0,coke zero,True,0,0.0,0.0,
-I loved it,1,1,"(5, 2)","(2, -5)",0,coke zero,True,0,5.0,2.0,
-I loved it,2,2,"(10, 4)","(4, -10)",1,coke zero,True,0,10.0,4.0,
-=======
 ",8,0,"(0, 0)","(0, 0)",0,coke zero,True,0,0.0,0.0,
 I loved it,9,1,"(5, 2)","(2, -5)",0,coke zero,True,0,5.0,2.0,
 I loved it,10,2,"(10, 4)","(4, -10)",1,coke zero,True,0,10.0,4.0,
->>>>>>> b5d1a56d
 "
 The full-size pickup truck and the V-8 engine were supposed to be inseparable, like the internet and cat videos. You can’t have one without the other—or so we thought.
 
@@ -69,11 +63,7 @@
 Middle-Child Syndrome
 
 In the F-150, Ford has a trifecta of engines (the fourth, a naturally aspirated 3.5-liter V-6, is best left to the fleet operators). The 2.7-liter twin-turbo V-6 delivers remarkable performance at an affordable price. The 3.5-liter twin-turbo V-6 is the workhorse, with power, torque, and hauling capability to spare. Compared with those two logical options, the middle-child 5.0-liter V-8 is the right-brain choice. Its strongest selling points may be its silky power delivery and the familiar V-8 rumble. That’s a flimsy argument when it comes to rationalizing a $50,000-plus purchase, though, so perhaps it’s no surprise that today’s boosted six-cylinders are now the engines of choice in the F-150.
-<<<<<<< HEAD
-",3,3,"(15, 6)","(6, -15)",1,car,True,0,15.0,6.0,
-=======
 ",11,3,"(15, 6)","(6, -15)",1,car,True,0,15.0,6.0,
->>>>>>> b5d1a56d
 "
 THE GOOD
 The Tesla Model S 90D's electric drivetrain is substantially more efficient than any internal combustion engine, and gives the car smooth and quick acceleration. All-wheel drive comes courtesy of a smart dual motor system. The new Autopilot feature eases the stress of stop-and-go traffic and long road trips.
@@ -139,11 +129,7 @@
 Lengthy charging times mean longer trips are either out of the question or require more planning than with an internal combustion car. And while the infotainment system responds quickly to touch inputs and offers useful screens, it hasn't changed much in four years. Most notably, Tesla hasn't added any music apps beyond the ones it launched with. Along with new, useful apps, it would be nice to have some themes or other aesthetic changes to the infotainment interface.
 
 The Model S 90D's base price of $88,000 puts it out of reach of the average buyer, and the model I drove was optioned up to around $95,000. Against its Audi, BMW and Mercedes-Benz competition, however, it makes a compelling argument, especially for its uncomplicated nature.
-<<<<<<< HEAD
-",4,4,"(20, 8)","(8, -20)",1,car,True,0,20.0,8.0,
-=======
 ",12,4,"(20, 8)","(8, -20)",1,car,True,0,20.0,8.0,
->>>>>>> b5d1a56d
 "
 Toothpaste can do more harm than good
 
@@ -235,20 +221,12 @@
 Next topic?
 
 I’m bringing pyorrhea back.
-<<<<<<< HEAD
-    ",5,5,"(0, 0)","(0, 0)",1,toothpaste,True,1,0.0,0.0,0.0
-=======
     ",13,5,"(0, 0)","(0, 0)",1,toothpaste,True,1,0.0,0.0,0.0
->>>>>>> b5d1a56d
 "
 I’ve been a user of Colgate Total Whitening Toothpaste for many years because I’ve always tried to maintain a healthy smile (I’m a receptionist so I need a white smile). But because I drink coffee at least twice a day (sometimes more!) and a lot of herbal teas, I’ve found that using just this toothpaste alone doesn’t really get my teeth white...
 
 The best way to get white teeth is to really try some professional products specifically for tooth whitening. I’ve tried a few products, like Crest White Strips and found that the strips are really not as good as the trays. Although the Crest White Strips are easy to use, they really DO NOT cover your teeth perfectly like some other professional dental whitening kits. This Product did cover my teeth well however because of their custom heat trays, and whitening my teeth A LOT. I would say if you really want white teeth, use the Colgate Toothpaste and least 2 times a day, along side a professional Gel product like Shine Whitening.
-<<<<<<< HEAD
-    ",6,6,"(1, 1)","(1, -1)",1,toothpaste,True,1,1.0,1.0,1.0
-=======
     ",14,6,"(1, 1)","(1, -1)",1,toothpaste,True,1,1.0,1.0,1.0
->>>>>>> b5d1a56d
 "
 The first feature is the price, and it is right.
 
@@ -261,17 +239,10 @@
 Avoiding all kinds of oral pathology is a major consideration. This toothpaste claims that it can help fight cavities, gingivitis, plaque, tartar, and bad breath.
 
 I hope this product stays on the market a long time and does not change.
-<<<<<<< HEAD
-    ",7,7,"(2, 2)","(2, -2)",0,toothpaste,True,1,2.0,2.0,2.0
-"
-These bags looked exactly like I'd hoped, however, the handles broke off of almost every single bag as soon as items were placed in them! I used these as gift bags for out-of-town guests at my wedding, so imagine my embarassment as the handles broke off as I was handing them out. I would not recommend purchaing these bags unless you plan to fill them with nothing but paper! Anything heavier will cause the handles to snap right off.
-",8,8,"(3, 3)","(3, -3)",0,brown bag,True,1,3.0,3.0,3.0
-=======
     ",15,7,"(2, 2)","(2, -2)",0,toothpaste,True,1,2.0,2.0,2.0
 "
 These bags looked exactly like I'd hoped, however, the handles broke off of almost every single bag as soon as items were placed in them! I used these as gift bags for out-of-town guests at my wedding, so imagine my embarassment as the handles broke off as I was handing them out. I would not recommend purchaing these bags unless you plan to fill them with nothing but paper! Anything heavier will cause the handles to snap right off.
 ",16,8,"(3, 3)","(3, -3)",0,brown bag,True,1,3.0,3.0,3.0
->>>>>>> b5d1a56d
 "
 I purchased these in August 2014 from Big Blue Supplies. I have no problem with the seller, these arrived new condition, fine shape.
 
@@ -286,11 +257,7 @@
 I do not think I would purchase again for all the reasons stated above.
 
 Another thing for those still wanting to purchase, the ones I received were: 12 3/4 inches high not including handle, 10 1/4 inches wide and a 5 1/4 inch depth.
-<<<<<<< HEAD
-",9,9,"(0, 0)","(0, 0)",0,brown bag,True,2,0.0,0.0,0.0
-=======
 ",17,9,"(0, 0)","(0, 0)",0,brown bag,True,2,0.0,0.0,0.0
->>>>>>> b5d1a56d
 "
 The place: BMO Harris Bradley Center
 The event: Bucks VS Spurs
@@ -318,19 +285,6 @@
 
 My son asks me, ""Daddy, why are we leaving early?""
 ""Well son, I need to change my diaper""
-<<<<<<< HEAD
-",9,10,"(0, 0)","(0, 0)",0,Haribo sugar-free gummy bears,True,3,0.0,0.0,
-I loved it,10,11,"(5, 2)","(2, -5)",0,coke zero,False,3,5.0,2.0,
-I loved it,11,12,"(0, 0)","(0, 0)",0,coke zero,False,4,0.0,0.0,0.0
-I loved it,12,13,"(7, 3)","(3, -7)",2,coke zero,False,4,7.0,3.0,3.0
-I loved it,13,14,"(14, 6)","(6, -14)",2,coke zero,False,4,14.0,6.0,6.0
-"
-This timer does what it is supposed to do. Setup is elementary. Replacing the old one (after 12 years) was relatively easy. It has performed flawlessly since. I'm delighted I could find an esoteric product like this at Amazon. Their service, and the customer reviews, are just excellent.
-",14,15,"(nan, nan)","(nan, nan)",1,taco clock,True,5,,,
-"
-Funny, cute clock. A little spendy for how light the clock is, but its hard to find a taco clock.
-",15,16,"(nan, nan)","(nan, nan)",1,taco clock,False,5,,,
-=======
 ",19,10,"(0, 0)","(0, 0)",0,Haribo sugar-free gummy bears,True,3,0.0,0.0,
 I loved it,20,11,"(5, 2)","(2, -5)",0,coke zero,False,3,5.0,2.0,
 I loved it,21,12,"(0, 0)","(0, 0)",0,coke zero,False,4,0.0,0.0,0.0
@@ -341,5 +295,4 @@
 ",24,15,"(nan, nan)","(nan, nan)",1,taco clock,True,5,,,
 "
 Funny, cute clock. A little spendy for how light the clock is, but its hard to find a taco clock.
-",25,16,"(nan, nan)","(nan, nan)",1,taco clock,False,5,,,
->>>>>>> b5d1a56d
+",25,16,"(nan, nan)","(nan, nan)",1,taco clock,False,5,,,