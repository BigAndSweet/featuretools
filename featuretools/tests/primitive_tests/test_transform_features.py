--- conflicted
+++ resolved
@@ -65,10 +65,6 @@
 from featuretools.tests.testing_utils import feature_with_name, to_pandas
 from featuretools.utils.gen_utils import Library
 from featuretools.utils.koalas_utils import pd_to_ks_clean
-<<<<<<< HEAD
-=======
-from featuretools.variable_types import Boolean, Datetime, Numeric, Variable
->>>>>>> ab02a7fd
 
 
 def test_init_and_name(es):
@@ -78,10 +74,7 @@
         [ft.Feature(rating, primitive=GreaterThanScalar(2.5))]
     # Add Timedelta feature
     # features.append(pd.Timestamp.now() - ft.Feature(log['datetime']))
-<<<<<<< HEAD
     customers_features = [ft.Feature(es, "customers", col) for col in es["customers"].columns]
-=======
-    customers_features = [ft.Feature(v) for v in es["customers"].variables]
 
     # check all transform primitives have a name
     for attribute_string in dir(ft.primitives):
@@ -90,7 +83,6 @@
             if issubclass(attr, TransformPrimitive) and attr != TransformPrimitive:
                 assert getattr(attr, "name") is not None
 
->>>>>>> ab02a7fd
     trans_primitives = get_transform_primitives().values()
     # If Dask EntitySet use only Dask compatible primitives
     if es.dataframe_type == Library.DASK.value:
@@ -416,11 +408,7 @@
 
 def test_compare_all_nans(es):
     if es.dataframe_type != Library.PANDAS.value:
-<<<<<<< HEAD
         nan_feat = ft.Feature(ft.Feature(es, 'log', 'value'), parent_dataframe_name='sessions', primitive=ft.primitives.Min)
-=======
-        nan_feat = ft.Feature(es['log']['value'], parent_entity=es['sessions'], primitive=ft.primitives.Min)
->>>>>>> ab02a7fd
         compare = nan_feat == 0.0
     else:
         nan_feat = ft.Feature(ft.Feature(es, 'log', 'product_id'), parent_dataframe_name='sessions', primitive=Mode)
