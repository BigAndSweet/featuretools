from featuretools import __version__


def test_version():
<<<<<<< HEAD
    assert __version__ == "0.26.0"
=======
    assert __version__ == "0.26.1"
>>>>>>> ab02a7fd
<|MERGE_RESOLUTION|>--- conflicted
+++ resolved
@@ -2,8 +2,4 @@
 
 
 def test_version():
-<<<<<<< HEAD
-    assert __version__ == "0.26.0"
-=======
-    assert __version__ == "0.26.1"
->>>>>>> ab02a7fd
+    assert __version__ == "0.26.1"