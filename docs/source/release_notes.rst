--- conflicted
+++ resolved
@@ -17,11 +17,7 @@
         * Remove unnecessary test skips on Windows (:pr:`1320`)
 
     Thanks to the following people for contributing to this release:
-<<<<<<< HEAD
-    :user:`gsheni`, :user:`jeff-hernandez`, :user:`rwedge`, :user:`thehomebrewnerd`
-=======
     :user:`gsheni`, :user:`jeff-hernandez`, :user:`rwedge`, :user:`thehomebrewnerd`, :user:`seriallazer`
->>>>>>> 5450641b
 
 **v0.23.0 Dec 31, 2020**
     * Fixes
